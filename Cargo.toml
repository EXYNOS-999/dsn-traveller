--- conflicted
+++ resolved
@@ -41,14 +41,9 @@
 branch = "synapse-workarounds"
 
 [patch.crates-io]
-<<<<<<< HEAD
-ruma-events = { git = 'https://github.com/florianjacob/ruma-events', branch = 'supercombiner' }
-ruma-identifiers = { git = 'https://github.com/ruma/ruma-identifiers', branch = 'synapse-workarounds' }
-=======
 ruma-events = { git = 'https://github.com/florianjacob/ruma-events', branch = 'hypercombiner' }
 ruma-identifiers = { git = 'https://github.com/ruma/ruma-identifiers', branch = 'synapse-workarounds' }
 # need to patch ruma-client until next release (after 0.2.0) of ruma-client-api
 ruma-client-api = { git = 'https://github.com/ruma/ruma-client-api', branch = 'master' }
 # need to patch ruma-api-macros for ron compatibility until next release (after 0.3.0)
-ruma-api-macros = { git = 'https://github.com/ruma/ruma-api-macros', branch = 'import-fix' }
->>>>>>> 2ee60357
+ruma-api-macros = { git = 'https://github.com/ruma/ruma-api-macros', branch = 'import-fix' }